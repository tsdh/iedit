--- conflicted
+++ resolved
@@ -303,7 +303,7 @@
                   (or (not transient-mark-mode) (not mark-active)
                       (equal (mark) (point)))
                   iedit-last-occurrence-in-history)
-             (setq occurrence iedit-last-occurrence-in-history)) 
+             (setq occurrence iedit-last-occurrence-in-history))
             ((and arg
                   transient-mark-mode mark-active (not (equal (mark) (point))))
              (setq rect-string t))
@@ -459,25 +459,6 @@
 (defun iedit-occurrence-update (occurrence after beg end &optional change)
   "Update all occurrences.
 This modification hook is triggered when a user edits any
-<<<<<<< HEAD
-occurrence and is responsible for updating all other
-occurrences."
-  (when (and after
-             (not undo-in-progress)     ; undo will do all the work
-             (not (< beg (overlay-start occurrence)))
-             (not (eq occurrence iedit-last-overlay)))
-    (setq iedit-last-overlay occurrence)
-    (add-hook 'post-command-hook 'iedit-post-command-func nil t)
-    (let ((replacement-str (buffer-substring-no-properties beg end))
-          (index (- beg (overlay-start occurrence)))
-          (inhibit-modification-hooks t))
-      (save-excursion
-        (dolist (like-occurrence iedit-occurrences-overlays)
-          (when (not (eq like-occurrence occurrence))
-            (goto-char (+ index (overlay-start like-occurrence)))
-            (delete-region (point) (+ (point) change))
-            (insert-and-inherit replacement-str)))))))
-=======
 occurrence and is responsible for updating all other occurrences.
 Current supported edits are insertion, yank, deletion and replacement.
 If this modification is going out of the occurrence, it will
@@ -485,7 +466,7 @@
   (when (and (not iedit-aborting )
              (not undo-in-progress)) ; undo will do all the update
     ;; before modification
-    (if (null after) 
+    (if (null after)
         (if (or (< beg (overlay-start occurrence))
                 (> end (overlay-end occurrence)))
             (progn (setq iedit-aborting t) ; abort iedit-mode
@@ -496,7 +477,7 @@
                    (setq iedit-before-modification-string
                          (buffer-substring-no-properties beg end)))))
       ;; after modification ;; todo more ellaborate on these conditions
-      (when (or (eq 0 change) ;; insertion 
+      (when (or (eq 0 change) ;; insertion
                 (eq beg end)  ;; deletion
                 (not (eq occurrence iedit-last-overlay))
                 (not (string= iedit-before-modification-string
@@ -508,7 +489,7 @@
               (value (buffer-substring beg end)))
           (save-excursion
             ;; insertion or yank
-            (if (eq 0 change) 
+            (if (eq 0 change)
                 (dolist (like-occurrence (remove occurrence iedit-occurrences-overlays))
                   (progn
                     (goto-char (+ (overlay-start like-occurrence) offset))
@@ -549,7 +530,7 @@
 ;; occurrence and is responsible for updating all other
 ;; occurrences."
 ;;   (when (not undo-in-progress) ; undo will do all the work
-;;     (if (null after) 
+;;     (if (null after)
 ;;         (if (or (< beg (overlay-start occurrence))
 ;;                 (> end (overlay-end occurrence)))
 ;;             (iedit-done)
@@ -583,7 +564,6 @@
 ;;             (goto-char (+ index (overlay-start like-occurrence)))
 ;;             (delete-region (point) (+ (point) change))
 ;;             (insert replacement-str)))))))
->>>>>>> 0edc86ff
 
 (defun iedit-next-occurrence ()
   "Move forward to the next occurrence in the `iedit'.
