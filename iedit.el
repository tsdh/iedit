;;; iedit.el --- Edit multiple regions with the same content simultaneously.

;; Copyright (C) 2010, 2011, 2012 Victor Ren

;; Time-stamp: <2012-01-21 14:12:53 Victor Ren>
;; Author: Victor Ren <victorhge@gmail.com>
;; Keywords: occurrence region replace simultaneous
;; Version: 0.91
;; X-URL: http://www.emacswiki.org/emacs/iedit.el
;; Compatibility: GNU Emacs: 22.x, 23.x, 24.x

;; This file is not part of GNU Emacs, but it is distributed under
;; the same terms as GNU Emacs.

;; GNU Emacs is free software: you can redistribute it and/or modify
;; it under the terms of the GNU General Public License as published by
;; the Free Software Foundation, either version 3 of the License, or
;; (at your option) any later version.

;; GNU Emacs is distributed in the hope that it will be useful,
;; but WITHOUT ANY WARRANTY; without even the implied warranty of
;; MERCHANTABILITY or FITNESS FOR A PARTICULAR PURPOSE.  See the
;; GNU General Public License for more details.

;; You should have received a copy of the GNU General Public License
;; along with GNU Emacs.  If not, see <http://www.gnu.org/licenses/>.

;;; Commentary:

;; This package provides a more intuitive way of replace-string operation:
;;
;; - Select the occurrence in the buffer
;;   In Transient Mark mode, just mark a region, the content of the
;;   region will be used as the occurrence. (if Transient Mark mode is disabled,
;;   using C-u C-x C-x or C-SPC C-SPC to activate it just for this one time).
;;
;; - Start iedit minor mode - by press C-;
;;   All occurrences of the content in the buffer are highlighted
;;
;; - Edit one of the contents
;;   The change is applied to other contents simultaneously
;;
;; - Finish - by pressing C-; again

;; If Transient Mark mode is disabled or the region is not active, the current
;; symbol (returns from `current-word') is used as the occurrence by default.

;; You can also switch to iedit mode from isearch mode directly. The current
;; search string is used as the occurrence.

;; If you would like to replace-string on certain region, use "narrowing" first.

;;; Suggested key bindings:
;;
;; (define-key global-map (kbd "C-;") 'iedit-mode)
;; (define-key isearch-mode-map (kbd "C-;") 'iedit-mode)

;;; todo:
;; - C-n,C-p is slow when unmatched lines are hided.
;; - Lazy highlight feature (from isearch)?
;; - toggle blank line between matched lines?
;; - ert unit test
;; - profile to find bottleneck for huge file

;;; Contributors
;; Adam Lindberg <eproxus@gmail.com> added a case sensitivity option that can be toggled.

;; Tassilo Horn <tassilo@member.fsf.org> added an option to match only complete
;; words, not inside words

;; Le Wang <l26wang@gmail.com> proposed to match only complete symbols, not inside symbols.

;;; Code:

(eval-when-compile (require 'cl))

(defgroup iedit nil
  "Edit multiple regions with the same content simultaneously."
  :prefix "iedit-"
  :group 'replace
  :group 'convenience)

(defcustom iedit-occurrence-face 'highlight
  "*Face used for the occurrences' default values."
  :type 'face
  :group 'iedit)

(defcustom iedit-current-symbol-default t
  "If no-nil, use current symbol by default for the occurrence."
  :type 'boolean
  :group 'iedit)

(defcustom iedit-case-sensitive-default t
  "If no-nil, matching is case sensitive"
  :type 'boolean
  :group 'iedit)

(defcustom iedit-only-at-symbol-boundaries t
  "If no-nil, matches have to start and end at symbol boundaries.
  For example, when invoking iedit-mode on the \"in\" in the
  sentence \"The king in the castle...\", the \"king\" is not
  edited."
  :type 'boolean
  :group 'iedit)

(defcustom iedit-unmatched-lines-invisible-default nil
  "If no-nil, hide lines that do not cover any occurrences by
default."
  :type 'boolean
  :group 'iedit)

(defvar iedit-mode-hook nil
  "Function(s) to call after starting up an iedit.")

(defvar iedit-mode-end-hook nil
  "Function(s) to call after terminating an iedit.")

(defvar iedit-mode nil) ;; Name of the minor mode

(make-variable-buffer-local 'iedit-mode)

(or (assq 'iedit-mode minor-mode-alist)
    (nconc minor-mode-alist
	   (list '(iedit-mode iedit-mode))))

(defvar iedit-occurrences-overlays nil
  "The occurrences slot contains a list of overlays used to
indicate the position of each occurrence.  In addition, the
occurrence overlay is used to provide a different face
configurable via `iedit-occurrence-face'.")

(defvar iedit-case-sensitive nil
  "This is buffer local variable. If no-nil, matching is case
  sensitive.")

(defvar iedit-unmatched-lines-invisible nil
  "This is buffer local variable which indicates whether
unmatched lines are hided.")

(defvar iedit-last-occurrence-in-history nil
  "This is buffer local variable which is the occurrence when
iedit mode is turned off last time.")

(defvar iedit-forward-success t
  "This is buffer local variable which indicate the moving
forward or backward successful")

(defvar iedit-before-modification-beg 0
  "This is buffer local variable which is the argment `end' of hook function
before a change is made.")

(defvar iedit-before-modification-end 0
  "This is buffer local variable which is the argment `end' of hook function
before a change is made.")
(defvar iedit-before-modification-string ""
  "This is buffer local variable which is the buffer substring that is going to be changed.")

(make-variable-buffer-local 'iedit-occurrences-overlays)
(make-variable-buffer-local 'iedit-unmatched-lines-invisible)
(make-variable-buffer-local 'iedit-case-sensitive)
(make-variable-buffer-local 'iedit-last-occurrence-in-history)
(make-variable-buffer-local 'iedit-forward-success)
(make-variable-buffer-local 'iedit-before-modification-beg)
(make-variable-buffer-local 'iedit-before-modification-end)
(make-variable-buffer-local 'iedit-before-modification-string)

(defconst iedit-occurrence-overlay-name 'iedit-occurrence-overlay-name)
(defconst iedit-invisible-overlay-name 'iedit-invisible-overlay-name)

;;; Define iedit help map.
(eval-when-compile (require 'help-macro))

(defvar iedit-help-map
  (let ((map (make-sparse-keymap)))
;;    (define-key map [t] 'iedit-other-control-char)
    (define-key map (char-to-string help-char) 'iedit-help-for-help)
    (define-key map [help] 'iedit-help-for-help)
    (define-key map [f1] 'iedit-help-for-help)
    (define-key map "?" 'iedit-help-for-help)
    (define-key map "b" 'iedit-describe-bindings)
    (define-key map "k" 'iedit-describe-key)
    (define-key map "m" 'iedit-describe-mode)
    (define-key map "q" 'help-quit)
    map)
  "Keymap for characters following the Help key for iedit mode.")

(make-help-screen iedit-help-for-help-internal
  (purecopy "Type a help option: [bkm] or ?")
  "You have typed %THIS-KEY%, the help character.  Type a Help option:
\(Type \\<help-map>\\[help-quit] to exit the Help command.)

b           Display all Iedit key bindings.
k KEYS      Display full documentation of Iedit key sequence.
m           Display documentation of Iedit mode.

You can't type here other help keys available in the global help map,
but outside of this help window when you type them in Iedit mode,
they exit Iedit mode before displaying global help."
  iedit-help-map)

(defun iedit-help-for-help ()
  "Display Iedit help menu."
  (interactive)
  (let (same-window-buffer-names same-window-regexps)
    (iedit-help-for-help-internal)))

(defun iedit-describe-bindings ()
  "Show a list of all keys defined in Iedit mode, and their definitions.
This is like `describe-bindings', but displays only Iedit keys."
  (interactive)
  (let (same-window-buffer-names same-window-regexps)
    (with-help-window "*Help*"
      (with-current-buffer standard-output
	(princ "Iedit Mode Bindings:\n")
	(princ (substitute-command-keys "\\{iedit-mode-map}"))))))

(defun iedit-describe-key ()
  "Display documentation of the function invoked by iedit key."
  (interactive)
  (let (same-window-buffer-names same-window-regexps)
    (call-interactively 'describe-key)))

(defun iedit-describe-mode ()
  "Display documentation of iedit mode."
  (interactive)
  (let (same-window-buffer-names same-window-regexps)
    (describe-function 'iedit-mode)))

;;; Define iedit mode map
(defvar iedit-mode-map nil
  "Keymap used while iedit mode is enabled.")

(if iedit-mode-map
    nil
  (setq iedit-mode-map (make-sparse-keymap))
  ;; Default key bindings
  (define-key iedit-mode-map (kbd "TAB") 'iedit-next-occurrence)
  (define-key iedit-mode-map (kbd "<S-tab>") 'iedit-prev-occurrence)
  (define-key iedit-mode-map (kbd "<S-iso-lefttab>") 'iedit-prev-occurrence)
  (define-key iedit-mode-map (kbd "<backtab>") 'iedit-prev-occurrence)
  (define-key iedit-mode-map (kbd "C-'") 'iedit-toggle-unmatched-lines-visible)
  (define-key iedit-mode-map (char-to-string help-char) iedit-help-map)
  (define-key iedit-mode-map [help] iedit-help-map)
  (define-key iedit-mode-map [f1] iedit-help-map))

(or (assq 'iedit-mode minor-mode-map-alist)
    (setq minor-mode-map-alist
          (cons (cons 'iedit-mode iedit-mode-map) minor-mode-map-alist)))

;;;###autoload
(defun iedit-mode (&optional arg)
  "Toggle iedit mode.
If iedit mode is off, turn iedit mode on, off otherwise.

In Transient Mark mode, when iedit mode is turned on, all the
occurrences of the current region are highlighted.  If one
occurrence is modified, the change are propagated to all other
occurrences simultaneously.

If Transient Mark mode is disabled or the region is not active,
the current symbol (returns from `current-word') is used as the
occurrence by default.  The occurrences of the current
symbol, but not include occurrences that are part of other
symbols, are highlighted.  This is good for renaming refactoring
during programming.  If you still want to match all the
occurrences, even though they are parts of other symbols, you may
have to select the symbol first.

You can also switch to iedit mode from isearch mode directly. The
current search string is used as occurrence.  All occurrences of
the current search string are highlighted.

With a universal prefix argument and no active region, the
occurrence when iedit is turned off last time is used as
occurrence.  This is intended to recover last iedit which is
turned off by mistake.

With a universal prefix argument and region active, interactively
edit region as a string rectangle.

Commands:
\\{iedit-mode-map}"
  (interactive "*P")
  (if iedit-mode
      (iedit-done)
    (let (occurrence rect-string)
      (cond ((and arg
                  (not (use-region-p))
                  iedit-last-occurrence-in-history)
             (setq occurrence iedit-last-occurrence-in-history))
            ((and arg
                  (use-region-p))
             (setq rect-string t))
            ((and transient-mark-mode mark-active (not (equal (mark) (point))))
             (setq occurrence (regexp-quote (buffer-substring-no-properties
                                             (mark) (point)))))
            ((and isearch-mode (not (string= isearch-string "")))
             (setq occurrence (funcall (if isearch-regexp
                                           'eval
                                         'regexp-quote)
                                       (buffer-substring-no-properties
                                        (point) isearch-other-end)))
             (isearch-exit))
            ((and iedit-current-symbol-default (current-word t))
             (setq occurrence (regexp-quote (current-word)))
             (when iedit-only-at-symbol-boundaries
               (setq occurrence (concat "\\_<" (regexp-quote occurrence) "\\_>"))))
            (t (error "No candidate of the occurrence, cannot enable iedit mode.")))
      (if rect-string
          (let ((beg (region-beginning))
                (end (region-end)))
            (deactivate-mark)
            (iedit-rectangle beg end))
        (deactivate-mark)
        (iedit-start occurrence)))))

(defun iedit-start (occurrence-exp)
  "Start an iedit for the occurrence-exp in the current buffer."
  (setq	iedit-mode (propertize " Iedit" 'face 'font-lock-warning-face))
  (setq iedit-occurrences-overlays nil)
  (setq iedit-unmatched-lines-invisible iedit-unmatched-lines-invisible-default)
  (setq iedit-case-sensitive iedit-case-sensitive-default)
  (force-mode-line-update)
  (run-hooks 'iedit-mode-hook)
  ;; (add-hook 'mouse-leave-buffer-hook 'iedit-done)
  (add-hook 'kbd-macro-termination-hook 'iedit-done)
  ;; Find and record each occurrence's markers and add the overlay to the occurrences
  (let ((counter 0)
        (case-fold-search (not iedit-case-sensitive)))
    (save-excursion
      (goto-char (point-min))
      (while (re-search-forward occurrence-exp nil t)
        (push (iedit-make-occurrence-overlay (match-beginning 0) (match-end 0))
              iedit-occurrences-overlays)
        (setq counter (1+ counter)))      ; at less 1
      (setq iedit-occurrences-overlays (nreverse iedit-occurrences-overlays))
      (if iedit-unmatched-lines-invisible
          (iedit-hide-unmatched-lines))
      (message "%d matches for \"%s\""
               counter
               (if (> (length occurrence-exp) 50)
                   (concat (substring occurrence-exp 0 50) "...")
                 occurrence-exp)))))

(defun iedit-rectangle (beg end)
  "Start an iedit for the region as a rectangle"
  (setq iedit-mode (propertize " Iedit-RECT" 'face 'font-lock-warning-face))
  (setq iedit-occurrences-overlays nil)
  (force-mode-line-update)
  (run-hooks 'iedit-mode-hook)
  ;; (add-hook 'mouse-leave-buffer-hook 'iedit-done)
  (add-hook 'kbd-macro-termination-hook 'iedit-done)

  (let ((orig-p (point-marker))
        (beg-col (progn (goto-char beg) (current-column)))
        (end-col (progn (goto-char end) (current-column))))
    (when (< end-col beg-col)
      (rotatef beg-col end-col))
    (goto-char beg)
    (loop do (progn
               (push (iedit-make-occurrence-overlay (progn
                                                      (move-to-column beg-col t)
                                                      (point))
                                                    (progn
                                                      (move-to-column end-col t)
                                                      (point)))
                     iedit-occurrences-overlays)
               (forward-line 1))
          until (> (point) end))
    (goto-char orig-p)))

(defun iedit-hide-unmatched-lines ()
  "Hide unmatched lines using invisible overlay."
  (let ((prev-occurrence-end 0)
        (unmatched-lines nil))
    (save-excursion
      (dolist (overlay iedit-occurrences-overlays)
        (goto-char (overlay-start overlay))
        (let ((line-beginning (line-beginning-position)))
          (if (> line-beginning (1+ prev-occurrence-end))
              (push  (list (1+ prev-occurrence-end) (1- line-beginning)) unmatched-lines)))
        (goto-char (overlay-end overlay))
        (setq prev-occurrence-end (line-end-position)))
      (if (< prev-occurrence-end (point-max))
          (push (list (1+ prev-occurrence-end) (point-max)) unmatched-lines))
      (when unmatched-lines
        (dolist (unmatch unmatched-lines)
          (iedit-make-unmatched-lines-overlay (car unmatch) (cadr unmatch)))))))

(defun iedit-done ()
  "Exit iedit mode."
  (let ((ov (car iedit-occurrences-overlays)))
    (if ov
        (setq iedit-last-occurrence-in-history
              (buffer-substring-no-properties (overlay-start ov) (overlay-end ov)))))
  (remove-overlays (point-min) (point-max) iedit-occurrence-overlay-name t)
  (remove-overlays (point-min) (point-max) iedit-invisible-overlay-name t)
  (setq iedit-occurrences-overlays nil)
  ;; (remove-hook 'mouse-leave-buffer-hook 'iedit-done)
  (remove-hook 'kbd-macro-termination-hook 'iedit-done)
  (setq iedit-mode nil)
  (force-mode-line-update)
  (run-hooks 'iedit-mode-end-hook))

(defun iedit-make-occurrence-overlay (begin end)
  "Create an overlay for an occurrence in iedit mode.
Add the properties for the overlay: a face used to display a
occurrence's default value, and modification hooks to update
occurrences if the user starts typing."
  (let ((occurrence (make-overlay begin end (current-buffer) nil t)))
    (overlay-put occurrence iedit-occurrence-overlay-name t)
    (overlay-put occurrence 'face iedit-occurrence-face)
    (overlay-put occurrence 'insert-in-front-hooks '(iedit-occurrence-update))
    (overlay-put occurrence 'insert-behind-hooks '(iedit-occurrence-update))
    (overlay-put occurrence 'modification-hooks '(iedit-occurrence-update))
    occurrence))

(defun iedit-make-unmatched-lines-overlay (begin end)
  "Create an overlay for lines between two occurrences in iedit mode."
  (let ((unmatched-lines-overlay (make-overlay begin end (current-buffer) nil t)))
    (overlay-put unmatched-lines-overlay iedit-invisible-overlay-name t)
    (overlay-put unmatched-lines-overlay 'invisible t)
    (overlay-put unmatched-lines-overlay 'intangible t)
    unmatched-lines-overlay))

;; `iedit-occurrence-update' gets called twice when change==0 and occurrence
;; is zero-width
;; -- for front and back insertion.
(defvar iedit-last-overlay nil
  "records processed overlay so they don't get processed multiple times.  See code.")
(defun iedit-post-command-func ()
  (remove-hook 'post-command-hook 'iedit-post-command-func t)
  (setq iedit-last-overlay nil))

(defun iedit-occurrence-update (occurrence after beg end &optional change)
  "Update all occurrences.
This modification hook is triggered when a user edits any
<<<<<<< HEAD
occurrence and is responsible for updating all other occurrences.
Current supported edits are insertion, yank, deletion and replacement.
If this modification is going out of the occurrence, it will
exit iedit mode."
  (when (not undo-in-progress) ; undo will do all the update
    ;; before modification
    (if (null after) 
        (if (or (< beg (overlay-start occurrence))
                (> end (overlay-end occurrence)))
            (iedit-done) ;; 
          (progn (setq iedit-before-modification-beg beg)
                 (setq iedit-before-modification-end end)
                 (unless (eq beg end)
                   (setq iedit-before-modification-string
                         (buffer-substring-no-properties beg end)))))
      ;; after modification 
      (when (or (eq 0 change) ;; insertion 
                (eq beg end)  ;; deletion
                (not (string= iedit-before-modification-string
                              (buffer-substring-no-properties beg end))))
        (let ((inhibit-modification-hooks t)
              (offset (- beg (overlay-start occurrence)))
              (value (buffer-substring beg end)))
          (save-excursion
            ;; insertion or yank
            (if (eq 0 change) 
                (dolist (like-occurrence (remove occurrence iedit-occurrences-overlays))
                  (progn
                    (goto-char (+ (overlay-start like-occurrence) offset))
                    (insert value)))
              ;; deletion
              (dolist (like-occurrence (remove occurrence iedit-occurrences-overlays))
                (let* ((beginning (+ (overlay-start like-occurrence) offset))
                       (ending (+ beginning change)))
                  (delete-region beginning ending)
                  (unless (eq beg end) ;; replacement
                    (goto-char beginning)
                    (insert value)))))))))))
;; (elp-instrument-list '(insert delete-region goto-char iedit-occurrence-update buffer-substring-no-properties string= re-search-forward replace-match))

;; slowest verion:
;; (defun iedit-occurrence-update (occurrence after beg end &optional change)
;;   "Update all occurrences.
;; This modification hook is triggered when a user edits any
;; occurrence and is responsible for updating all other
;; occurrences."
;;   (when (and after (not undo-in-progress)) ; undo will do all the work
;;     (let ((value (buffer-substring-no-properties
;;                   (overlay-start occurrence) (overlay-end occurrence)))
;;           (inhibit-modification-hooks t))
;;       (save-excursion
;;         (dolist (like-occurrence iedit-occurrences-overlays)
;;           (if (not (eq like-occurrence occurrence))
;;               (progn
;;                 (goto-char (overlay-start like-occurrence))
;;                 (delete-region (overlay-start like-occurrence)
;;                                (overlay-end like-occurrence))
;;                 (insert value))))))))

;; ;; todo \\_<
;; (defun iedit-occurrence-update (occurrence after beg end &optional change)
;;   "Update all occurrences.
;; This modification hook is triggered when a user edits any
;; occurrence and is responsible for updating all other
;; occurrences."
;;   (when (not undo-in-progress) ; undo will do all the work
;;     (if (null after) 
;;         (if (or (< beg (overlay-start occurrence))
;;                 (> end (overlay-end occurrence)))
;;             (iedit-done)
;;           (setq iedit-before-modification-string
;;                 (buffer-substring-no-properties
;;                  (overlay-start occurrence) (overlay-end occurrence))))
;;       (let ((value (buffer-substring-no-properties
;;                     (overlay-start occurrence) (overlay-end occurrence)))
;;             (inhibit-modification-hooks t))
;;         (save-excursion
;;           (goto-char (overlay-end occurrence))
;;           (while (re-search-forward iedit-before-modification-string nil t)
;;             (replace-match value nil nil))
;;           (goto-char (point-min))
;;           (while (re-search-forward iedit-before-modification-string (overlay-start occurrence) t)
;;             (replace-match value nil nil)))))))
=======
occurrence and is responsible for updating all other
occurrences."
  (when (and after
             (not undo-in-progress)     ; undo will do all the work
             (not (< beg (overlay-start occurrence)))
             (not (eq occurrence iedit-last-overlay)))
    (setq iedit-last-overlay occurrence)
    (add-hook 'post-command-hook 'iedit-post-command-func nil t)
    (let ((replacement-str (buffer-substring-no-properties beg end))
          (index (- beg (overlay-start occurrence)))
          (inhibit-modification-hooks t))
      (save-excursion
        (dolist (like-occurrence iedit-occurrences-overlays)
          (when (not (eq like-occurrence occurrence))
            (goto-char (+ index (overlay-start like-occurrence)))
            (delete-region (point) (+ (point) change))
            (insert replacement-str)))))))
>>>>>>> ec765ee0

(defun iedit-next-occurrence ()
  "Move forward to the next occurrence in the `iedit'.
If the point is already in the last occurrences, you are asked to type
another `iedit-next-occurrence', it starts again from the
beginning of the buffer."
  (interactive)
  (let ((pos (point))
        (in-occurrence (get-char-property (point) 'iedit-occurrence-overlay-name)))
    (when in-occurrence
      (setq pos  (next-single-char-property-change pos 'iedit-occurrence-overlay-name)))
    (setq pos (next-single-char-property-change pos 'iedit-occurrence-overlay-name))

    (if (/= pos (point-max))
        (setq iedit-forward-success t)
      (if (and iedit-forward-success in-occurrence)
          (progn (message "This is the last occurrence.")
                 (setq iedit-forward-success nil))
        (progn
          (if (get-char-property (point-min) 'iedit-occurrence-overlay-name)
              (setq pos (point-min))
            (setq pos (next-single-char-property-change (point-min) 'iedit-occurrence-overlay-name)))
          (setq iedit-forward-success t)
          (message "Located the first occurrence."))))
    (when iedit-forward-success
      (goto-char pos))))

(defun iedit-prev-occurrence ()
  "Move backward to the previous occurrence in the `iedit'.
If the point is already in the first occurrences, you are asked to type
another `iedit-prev-occurrence', it starts again from the end of
the buffer."
  (interactive)
  (let ((pos (point))
        (in-occurrence (get-char-property (point) 'iedit-occurrence-overlay-name)))
    (when in-occurrence
      (setq pos (previous-single-char-property-change pos 'iedit-occurrence-overlay-name)))
    (setq pos (previous-single-char-property-change pos 'iedit-occurrence-overlay-name))
    ;; At the start of the first occurrence
    (if (or (and (eq pos (point-min))
                 (not (get-char-property (point-min) 'iedit-occurrence-overlay-name)))
            (and (eq (point) (point-min))
                 in-occurrence))
        (if (and iedit-forward-success in-occurrence)
            (progn (message "This is the first occurrence.")
                   (setq iedit-forward-success nil))
          (progn
            (setq pos (previous-single-char-property-change (point-max) 'iedit-occurrence-overlay-name))
            (if (not (get-char-property (- (point-max) 1) 'iedit-occurrence-overlay-name))
                (setq pos (previous-single-char-property-change pos 'iedit-occurrence-overlay-name)))
            (setq iedit-forward-success t)
            (message "Located the last occurrence.")))
      (setq iedit-forward-success t))
    (when iedit-forward-success
      (goto-char pos))))

(defun iedit-toggle-unmatched-lines-visible ()
  "Toggle whether to display unmatched lines."
  (interactive)
  (setq iedit-unmatched-lines-invisible (not iedit-unmatched-lines-invisible))
  (if iedit-unmatched-lines-invisible
      (iedit-hide-unmatched-lines)
    (remove-overlays (point-min) (point-max) iedit-invisible-overlay-name t)))

(provide 'iedit)

;;; iedit.el ends here<|MERGE_RESOLUTION|>--- conflicted
+++ resolved
@@ -2,7 +2,7 @@
 
 ;; Copyright (C) 2010, 2011, 2012 Victor Ren
 
-;; Time-stamp: <2012-01-21 14:12:53 Victor Ren>
+;; Time-stamp: <2012-01-24 21:40:20 Victor Ren>
 ;; Author: Victor Ren <victorhge@gmail.com>
 ;; Keywords: occurrence region replace simultaneous
 ;; Version: 0.91
@@ -285,11 +285,12 @@
       (iedit-done)
     (let (occurrence rect-string)
       (cond ((and arg
-                  (not (use-region-p))
+                  (or transient-mark-mode mark-active (not (equal (mark) (point))))
                   iedit-last-occurrence-in-history)
-             (setq occurrence iedit-last-occurrence-in-history))
+             (setq occurrence iedit-last-occurrence-in-history)) 
+            ;; todo: the simple information is missing
             ((and arg
-                  (use-region-p))
+				  transient-mark-mode mark-active (not (equal (mark) (point))))
              (setq rect-string t))
             ((and transient-mark-mode mark-active (not (equal (mark) (point))))
              (setq occurrence (regexp-quote (buffer-substring-no-properties
@@ -435,7 +436,6 @@
 (defun iedit-occurrence-update (occurrence after beg end &optional change)
   "Update all occurrences.
 This modification hook is triggered when a user edits any
-<<<<<<< HEAD
 occurrence and is responsible for updating all other occurrences.
 Current supported edits are insertion, yank, deletion and replacement.
 If this modification is going out of the occurrence, it will
@@ -445,17 +445,21 @@
     (if (null after) 
         (if (or (< beg (overlay-start occurrence))
                 (> end (overlay-end occurrence)))
-            (iedit-done) ;; 
+            (let ((inhibit-modification-hooks t)) 
+              (iedit-done)) ;; todo: it is a problem to remove the overlays
           (progn (setq iedit-before-modification-beg beg)
                  (setq iedit-before-modification-end end)
                  (unless (eq beg end)
                    (setq iedit-before-modification-string
                          (buffer-substring-no-properties beg end)))))
-      ;; after modification 
+      ;; after modification ;; todo more ellaborate on these conditions
       (when (or (eq 0 change) ;; insertion 
                 (eq beg end)  ;; deletion
+                (not (eq occurrence iedit-last-overlay))
                 (not (string= iedit-before-modification-string
                               (buffer-substring-no-properties beg end))))
+        (setq iedit-last-overlay occurrence)
+        (add-hook 'post-command-hook 'iedit-post-command-func nil t)
         (let ((inhibit-modification-hooks t)
               (offset (- beg (overlay-start occurrence)))
               (value (buffer-substring beg end)))
@@ -519,25 +523,23 @@
 ;;           (goto-char (point-min))
 ;;           (while (re-search-forward iedit-before-modification-string (overlay-start occurrence) t)
 ;;             (replace-match value nil nil)))))))
-=======
-occurrence and is responsible for updating all other
-occurrences."
-  (when (and after
-             (not undo-in-progress)     ; undo will do all the work
-             (not (< beg (overlay-start occurrence)))
-             (not (eq occurrence iedit-last-overlay)))
-    (setq iedit-last-overlay occurrence)
-    (add-hook 'post-command-hook 'iedit-post-command-func nil t)
-    (let ((replacement-str (buffer-substring-no-properties beg end))
-          (index (- beg (overlay-start occurrence)))
-          (inhibit-modification-hooks t))
-      (save-excursion
-        (dolist (like-occurrence iedit-occurrences-overlays)
-          (when (not (eq like-occurrence occurrence))
-            (goto-char (+ index (overlay-start like-occurrence)))
-            (delete-region (point) (+ (point) change))
-            (insert replacement-str)))))))
->>>>>>> ec765ee0
+;; occurrence and is responsible for updating all other
+;; occurrences."
+;;   (when (and after
+;;              (not undo-in-progress)     ; undo will do all the work
+;;              (not (< beg (overlay-start occurrence)))
+;;              (not (eq occurrence iedit-last-overlay)))
+;;     (setq iedit-last-overlay occurrence)
+;;     (add-hook 'post-command-hook 'iedit-post-command-func nil t)
+;;     (let ((replacement-str (buffer-substring-no-properties beg end))
+;;           (index (- beg (overlay-start occurrence)))
+;;           (inhibit-modification-hooks t))
+;;       (save-excursion
+;;         (dolist (like-occurrence iedit-occurrences-overlays)
+;;           (when (not (eq like-occurrence occurrence))
+;;             (goto-char (+ index (overlay-start like-occurrence)))
+;;             (delete-region (point) (+ (point) change))
+;;             (insert replacement-str)))))))
 
 (defun iedit-next-occurrence ()
   "Move forward to the next occurrence in the `iedit'.
