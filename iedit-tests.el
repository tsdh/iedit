;;; iedit-tests.el --- iedit's automatic-tests

;; Copyright (C) 2010, 2011, 2012 Victor Ren

;; Time-stamp: <2012-12-09 00:11:33 Victor Ren>
;; Author: Victor Ren <victorhge@gmail.com>
;; Version: 0.97
;; X-URL: http://www.emacswiki.org/emacs/Iedit

;; This file is not part of GNU Emacs, but it is distributed under
;; the same terms as GNU Emacs.

;; GNU Emacs is free software: you can redistribute it and/or modify
;; it under the terms of the GNU General Public License as published by
;; the Free Software Foundation, either version 3 of the License, or
;; (at your option) any later version.

;; GNU Emacs is distributed in the hope that it will be useful,
;; but WITHOUT ANY WARRANTY; without even the implied warranty of
;; MERCHANTABILITY or FITNESS FOR A PARTICULAR PURPOSE.  See the
;; GNU General Public License for more details.

;; You should have received a copy of the GNU General Public License
;; along with GNU Emacs.  If not, see <http://www.gnu.org/licenses/>.

;;; Commentary:

;; This file is part of iedit.

;;; Code:
(require 'ert)
(require 'test-util)
(require 'iedit)
(require 'iedit-rect)

(ert-deftest iedit-compile-test ()
  (let ((byte-compile-error-on-warn t ))
    (should (byte-compile-file "iedit.el"))
    (delete-file "iedit.elc" nil)))

(defmacro with-iedit-test-buffer (buffer-name &rest body)
  (declare (indent 1) (debug t))
  `(progn
     (when (get-buffer ,buffer-name)
       (kill-buffer ,buffer-name))
     (with-current-buffer (get-buffer-create ,buffer-name)
       ,@body)))

(defun with-iedit-test-fixture (input-buffer-string body)
  "iedit test fixture"
  (let ((old-transient-mark-mode transient-mark-mode)
        (old-iedit-transient-sensitive iedit-transient-mark-sensitive))
    (unwind-protect
        (progn
          (with-iedit-test-buffer "* iedit transient mark *"
            (transient-mark-mode t)
            (setq iedit-transient-mark-sensitive t)
            (insert input-buffer-string)
            (goto-char 1)
            (iedit-mode)
            (funcall body))
          (with-iedit-test-buffer "* iedit NO transient mark *"
            (setq iedit-transient-mark-sensitive nil)
            (transient-mark-mode -1)
            (insert input-buffer-string)
            (goto-char 1)
            (iedit-mode)
            (funcall body)))
      (transient-mark-mode old-transient-mark-mode)
      (setq iedit-transient-mark-sensitive old-transient-mark-mode))))

(ert-deftest iedit-mode-base-test ()
  (with-iedit-test-fixture
"foo
  foo
   barfoo
   foo"
   (lambda ()
     (should (= 3 (length iedit-occurrences-overlays)))
     (should (string= iedit-initial-string-local "foo"))
     (set-mark-command nil)
     (forward-line 2)
     (iedit-mode)
     (should (= 2 (length iedit-occurrences-overlays)))
     (should (string= iedit-initial-string-local "foo"))
     (iedit-mode)
     (should (null iedit-occurrences-overlays)))))

(ert-deftest iedit-mode-with-region-test ()
  (with-iedit-test-fixture
"foobar
 foo
 foo
 bar
foo"
   (lambda ()
     (iedit-mode)
     (goto-char 1)
     (set-mark-command nil)
     (forward-char 3)
     (iedit-mode)
     (should (= 4 (length iedit-occurrences-overlays)))
     (should (string= iedit-initial-string-local "foo"))
     (should (null iedit-only-complete-symbol-local))
     (goto-char 1)
     (set-mark-command nil)
     (forward-line 3)
     (iedit-mode 4)
     (should (= 1 (length iedit-occurrences-overlays))))))

(ert-deftest iedit-move-conjointed-overlays-test ()
  (with-iedit-test-fixture
"foobar
 foofoofoo
 foofoo
 foo"
   (lambda ()
     (iedit-mode)
     (goto-char 1)
     (set-mark-command nil)
     (forward-char 3)
     (iedit-mode)
     (should (= 7 (length iedit-occurrences-overlays)))
     (should (string= iedit-initial-string-local "foo"))
     (should (null iedit-only-complete-symbol-local))
     (goto-char 1)
     (insert "123")
     (should (string= (buffer-string)
"123foobar
 123foo123foo123foo
 123foo123foo
 123foo"))
     (forward-char 3)
     (insert "456")
     (should (string= (buffer-string)
"123foo456bar
 123foo456123foo456123foo456
 123foo456123foo456
 123foo456")))))

(ert-deftest iedit-overlay-at-end-of-buffer ()
  (with-iedit-test-fixture
   "foo
foo"
   (lambda ()
     (iedit-mode)
     (highlight-changes-mode 1)
     (goto-char (point-min))
     (goto-char (point-at-eol))
     (iedit-mode)
     (delete-region (point) (1- (point)))
     (should (string= (buffer-string)
                      "fo
fo"))
     (insert "b")
     (should (string= (buffer-string)
                      "fob
fob")))))

(ert-deftest iedit-mode-start-from-isearch-test ()
  (with-iedit-test-fixture
"foo
  foo
   barfoo
   foo"
   (lambda ()
     (should (= 3 (length iedit-occurrences-overlays)))
     (should (string= iedit-initial-string-local "foo"))
     (iedit-mode)
     (forward-line 2)
     (isearch-mode t)
     (isearch-process-search-char ?f)
     (isearch-process-search-char ?o)
     (isearch-process-search-char ?o)
     (call-interactively 'iedit-mode-from-isearch)
     (should (string= iedit-initial-string-local "foo"))
     (should (= 4 (length iedit-occurrences-overlays)))
     (iedit-mode)
     (should (null iedit-occurrences-overlays)))))

(ert-deftest iedit-mode-last-local-occurrence-test ()
  (with-iedit-test-fixture
"foo
  foo
   barfoo
   foo"
   (lambda ()
     (should (= 3 (length iedit-occurrences-overlays)))
     (should (string= iedit-initial-string-local "foo"))
     (iedit-mode)
     (goto-char 15)
     (iedit-mode 4) ; last local
     (should (string= iedit-initial-string-local "foo"))
     (should (= 3 (length iedit-occurrences-overlays))))))

(ert-deftest iedit-mode-last-global-occurrence-test ()
  (with-iedit-test-fixture
"foo
  foo
   barfoo
   foo"
   (lambda ()
     (should (= 3 (length iedit-occurrences-overlays)))
     (should (string= iedit-initial-string-local "foo"))
     (iedit-mode)
     (with-temp-buffer
       (insert "bar foo foo")
       (goto-char 1)
       (iedit-mode 16)
     (should (string= iedit-initial-string-local "foo"))
     (should (= 2 (length iedit-occurrences-overlays)))))))

(ert-deftest iedit-execute-last-modification-test ()
  (with-iedit-test-fixture
"foo
  foo
   barfoo
   foo"
   (lambda ()
     (should (= 3 (length iedit-occurrences-overlays)))
     (should (string= iedit-initial-string-local "foo"))
     (iedit-mode)
     (with-temp-buffer
       (insert "bar foo foo")
       (should-error (iedit-execute-last-modification))))))

(ert-deftest iedit-movement-test ()
  (with-iedit-test-fixture
"foo
  foo
   barfoo
   foo "
   (lambda ()
     (iedit-last-occurrence)
     (should (= (point) 24))
     (iedit-first-occurrence)
     (should (= (point) 1))
     (iedit-next-occurrence)
     (should (= (point) 7))
     (iedit-next-occurrence)
     (should (= (point) 24))
     (iedit-next-occurrence)
     (should (= (point) 24)) ;; (should (string= (current-message) "This is the last occurrence."))
     (iedit-next-occurrence)
     (should (= (point) 1)) ;; (should (string= (current-message) "Located the first occurrence."))
     (iedit-next-occurrence)
     (should (= (point) 7))
     (goto-char (point-max))
     (iedit-prev-occurrence)
     (should (= (point) 27))
     (iedit-prev-occurrence)
     (should (= (point) 24))
     (iedit-prev-occurrence)
     (should (= (point) 7))
     (iedit-prev-occurrence)
     (should (= (point) 1))
     (iedit-prev-occurrence)
     (should (= (point) 1)) ;; (should (string= (current-message) "This is the first occurrence."))
     (iedit-prev-occurrence)
     (should (= (point) 24)) ;; (should (string= (current-message) "Located the last occurrence."))
     )))

(ert-deftest iedit-occurrence-update-test ()
  (with-iedit-test-fixture
"foo
  foo
   barfoo
   foo"
   (lambda ()
     (insert "1")
     (should (string= (buffer-string)
"1foo
  1foo
   barfoo
   1foo"))
     (backward-delete-char 1)
     (should (string= (buffer-string)
"foo
  foo
   barfoo
   foo"))
     (capitalize-word 1)
     (should (string= (buffer-string)
"Foo
  Foo
   barfoo
   Foo"))
     ;; test insert from empty
     (iedit-delete-occurrences)
     (insert "1")
     (should (string= (buffer-string)
"1
  1
   barfoo
   1")))))

(ert-deftest iedit-occurrence-update-with-read-only-test ()
  (with-iedit-test-fixture
"foo
  foo
   barfoo
   foo"
   (lambda ()
     (iedit-mode)
     (put-text-property 1 2 'read-only t)
     (iedit-mode)
     (goto-char 2)
     (should-error (insert "1"))
     (should (string= (buffer-string)
"foo
  foo
   barfoo
   foo"))
     (goto-char 7)
     (insert "1")
     (should (string= (buffer-string)
"foo
  1foo
   barfoo
   1foo"))
     )))

(ert-deftest iedit-aborting-test ()
  (with-iedit-test-fixture
"foo
  foo
   barfoo
   foo"
   (lambda ()
     (kill-region (point) (+ 4 (point)))
     (should (string= (buffer-string)
"  foo
   barfoo
   foo")))))

(ert-deftest iedit-toggle-case-sensitive-test ()
  (with-iedit-test-fixture
"foo
  Foo
   barfoo
   foo"
   (lambda ()
     (should (= 2 (length iedit-occurrences-overlays)))
     (iedit-toggle-case-sensitive)
     (should (= 3 (length iedit-occurrences-overlays)))
     (iedit-next-occurrence)
     (iedit-toggle-case-sensitive)
     (should (= 1 (length iedit-occurrences-overlays))))))

(ert-deftest iedit-apply-on-occurrences-test ()
  "Test functions deal with the whole occurrences"
  (with-iedit-test-fixture
"foo
  foo
   barfoo
   foo"
   (lambda ()
     (iedit-upcase-occurrences)
     (should (string= (buffer-string)
"FOO
  FOO
   barfoo
   FOO"))
     (iedit-downcase-occurrences)
     (should (string= (buffer-string)
"foo
  foo
   barfoo
   foo"))
     (iedit-replace-occurrences "bar")
     (should (string= (buffer-string)
"bar
  bar
   barfoo
   bar"))
     (iedit-number-occurrences 1)
     (should (string= (buffer-string)
"1 bar
  2 bar
   barfoo
   3 bar")))))

(ert-deftest iedit-blank-occurrences-test ()
  "Test functions deal with the whole occurrences"
  (with-iedit-test-fixture
"foo foo barfoo foo"
   (lambda ()
     (iedit-blank-occurrences)
     (should (string= (buffer-string) "        barfoo    ")))))

(ert-deftest iedit-blank-occurrences-rectangle-test ()
  "Test functions deal with the whole occurrences"
  (with-iedit-test-fixture
"foo
 foo barfoo foo"
   (lambda ()
     (iedit-mode) ; turn off iedit
     (goto-char 2)
     (set-mark-command nil)
     (goto-char 7)
     (call-interactively 'iedit-rectangle-mode)
     (iedit-blank-occurrences)
     (should (string= (buffer-string) "f o
  oo barfoo foo")))))

(ert-deftest iedit-delete-occurrences-test ()
  "Test functions deal with the whole occurrences"
  (with-iedit-test-fixture
"foo foo barfoo foo"
   (lambda ()
     (iedit-delete-occurrences)
     (should (string= (buffer-string) "  barfoo ")))))

(ert-deftest iedit-toggle-buffering-test ()
  (with-iedit-test-fixture
"foo
 foo
  barfoo
    foo"
   (lambda ()
     (iedit-toggle-buffering)
     (insert "bar")
     (should (string= (buffer-string)
"barfoo
 foo
  barfoo
    foo"))
     (iedit-toggle-buffering)
     (should (string= (buffer-string)
"barfoo
 barfoo
  barfoo
    barfoo"))
     (should (= (point) 4))
     (iedit-toggle-buffering)
     (backward-delete-char 3)
     (should (string= (buffer-string)
"foo
 barfoo
  barfoo
    barfoo"))
     (goto-char 15) ;not in an occurrence
     (should (null (iedit-find-current-occurrence-overlay)))
     (iedit-toggle-buffering)
     (should (string= (buffer-string)
"foo
 barfoo
  barfoo
    barfoo")))))

(ert-deftest iedit-rectangle-start-test ()
  (with-iedit-test-fixture
"foo
 foo
  barfoo
    foo"
   (lambda ()
<<<<<<< HEAD
     (iedit-mode)
     (set-mark-command nil)
     (forward-char 3)
     (forward-line 3)
     (iedit-rectangle-mode)
     (should (equal iedit-rectangle '(1 19))))))
=======
   (iedit-mode)
   (set-mark-command nil)
   (forward-char 3)
   (forward-line 3)
   (call-interactively 'iedit-rectangle-mode)
   (should (equal (marker-position-list iedit-rectangle) '(1 19))))))
>>>>>>> 27de77ed

(ert-deftest iedit-kill-rectangle-error-test ()
  (with-iedit-test-fixture
"foo
 foo
  barfoo
    foo"
   (lambda ()
<<<<<<< HEAD
     (iedit-mode)
     (set-mark-command nil)
     (goto-char 22)
     (iedit-rectangle-mode)
     (should (iedit-same-column))
     (should (equal iedit-rectangle '(1 22)))
     (iedit-prev-occurrence)
     (delete-char -1)
     (should (not (iedit-same-column)))
     (should-error (iedit-kill-rectangle)))))
=======
   (iedit-mode)
   (set-mark-command nil)
   (goto-char 22)
   (call-interactively 'iedit-rectangle-mode)
   (should (iedit-same-column))
   (should (equal (marker-position-list iedit-rectangle) '(1 22)))
   (iedit-prev-occurrence)
   (delete-char -1)
   (should (not (iedit-same-column)))
   (should-error (iedit-kill-rectangle)))))
>>>>>>> 27de77ed

(ert-deftest iedit-kill-rectangle-test ()
  (with-iedit-test-fixture
"foo
 foo
  barfoo
    foo"
   (lambda ()
   (iedit-mode)
   (set-mark-command nil)
   (goto-char 22)
   (call-interactively 'iedit-rectangle-mode)
   (should (iedit-same-column))
   (should (equal (marker-position-list iedit-rectangle) '(1 22)))
   (iedit-kill-rectangle)
   (should (string= (buffer-string)
"
o
arfoo
 foo"))
 (should (equal killed-rectangle '("foo" " fo" "  b" "   "))))))

(ert-deftest iedit-kill-rectangle-fill-extra-spaces ()
  "lines within rectangle shorter than rectangle right column
  should have spaces filled in."
  (with-iedit-test-fixture
   "foo
 foo
  barfoo
    foo"
   (lambda ()
     (iedit-mode)
     (setq indent-tabs-mode nil)
     (set-mark-command nil)
     (goto-word "barfoo")
     (call-interactively 'iedit-rectangle-mode)
     (should (iedit-same-column))
     (should (equal '(1 27) (marker-position-list iedit-rectangle))))))

(ert-deftest iedit-restrict-defun-test ()
  (with-iedit-test-fixture
"a
(defun foo (foo bar foo)
\"foo bar foobar\" nil)
(defun bar (bar foo bar)
  \"bar foo barfoo\" nil)"
   (lambda ()
      (iedit-mode)
      (emacs-lisp-mode)
      (goto-char 5)
      (iedit-mode)
      (iedit-restrict-function)
      (should (= 1 (length iedit-occurrences-overlays)))
      (iedit-mode)
      (goto-char 13)
      (iedit-mode-toggle-on-function)
      (should (= 4 (length iedit-occurrences-overlays)))
      (iedit-mode)
      (iedit-mode)
      (mark-defun)
      (iedit-mode)
      (should (= 4 (length iedit-occurrences-overlays))))))

(ert-deftest iedit-transient-sensitive-test ()
  (with-iedit-test-fixture
"a
(defun foo (foo bar foo)
\"foo bar foobar\" nil)
(defun bar (bar foo bar)
  \"bar foo barfoo\" nil)"
   (lambda ()
      (iedit-mode)
      (emacs-lisp-mode)
      (setq iedit-transient-mark-sensitive t)
      (transient-mark-mode -1)
      (goto-char 5)
      (iedit-mode)
      (iedit-restrict-function)
      (should (= 1 (length iedit-occurrences-overlays)))
      (iedit-mode)
      (goto-char 13)
      (iedit-mode 0)
      (should (= 4 (length iedit-occurrences-overlays)))
      (iedit-mode) ;;turn off iedit mode
      (iedit-mode)
      (mark-defun)
      (iedit-mode)
      (should (= 0 (length iedit-occurrences-overlays))))))

(defvar iedit-printable-test-lists
  '(("" "")
    ("abc" "abc")
    ("abc
bcd" "abc...")
    ("abc\n34" "abc...")
    ("12345678901234567890123456789012345678901234567890abc" "12345678901234567890123456789012345678901234567890...")
    ("12345678901234567890123456789012345678901234567890abc
abcd" "12345678901234567890123456789012345678901234567890...")))

(ert-deftest iedit-printable-test ()
  (dolist (test iedit-printable-test-lists)
    (should (string= (iedit-printable (car test)) (cadr test)))))


;; (elp-instrument-list '(;; insert-and-inherit
;;                        ;; delete-region
;;                        ;; goto-char
;;                        ;; iedit-occurrence-update
;;                        ;; buffer-substring-no-properties
;;                        ;; string=
;;                        re-search-forward
;;                        ;; replace-match
;;                        text-property-not-all
;;                        iedit-make-occurrence-overlay
;;                        iedit-make-occurrences-overlays
;;                        match-beginning
;;                        match-end
;;                        push
;;                        ))


;;; iedit-tests.el ends here<|MERGE_RESOLUTION|>--- conflicted
+++ resolved
@@ -2,7 +2,7 @@
 
 ;; Copyright (C) 2010, 2011, 2012 Victor Ren
 
-;; Time-stamp: <2012-12-09 00:11:33 Victor Ren>
+;; Time-stamp: <2013-01-18 17:30:39 Victor Ren>
 ;; Author: Victor Ren <victorhge@gmail.com>
 ;; Version: 0.97
 ;; X-URL: http://www.emacswiki.org/emacs/Iedit
@@ -29,7 +29,6 @@
 
 ;;; Code:
 (require 'ert)
-(require 'test-util)
 (require 'iedit)
 (require 'iedit-rect)
 
@@ -45,6 +44,20 @@
        (kill-buffer ,buffer-name))
      (with-current-buffer (get-buffer-create ,buffer-name)
        ,@body)))
+
+(defun marker-position-list (l)
+  "convert list of markers to positions"
+  (mapcar (lambda (m) (marker-position m)) l))
+
+(defun goto-word (word &optional beginning)
+  (goto-char (point-min))
+  (search-forward word)
+  (when beginning
+    (goto-char (- (point) (length word)))))
+
+(defun goto-word-beginning (word)
+  (goto-word word t))
+
 
 (defun with-iedit-test-fixture (input-buffer-string body)
   "iedit test fixture"
@@ -450,57 +463,35 @@
 
 (ert-deftest iedit-rectangle-start-test ()
   (with-iedit-test-fixture
-"foo
+   "foo
  foo
   barfoo
     foo"
    (lambda ()
-<<<<<<< HEAD
      (iedit-mode)
      (set-mark-command nil)
      (forward-char 3)
      (forward-line 3)
-     (iedit-rectangle-mode)
-     (should (equal iedit-rectangle '(1 19))))))
-=======
-   (iedit-mode)
-   (set-mark-command nil)
-   (forward-char 3)
-   (forward-line 3)
-   (call-interactively 'iedit-rectangle-mode)
-   (should (equal (marker-position-list iedit-rectangle) '(1 19))))))
->>>>>>> 27de77ed
+     (call-interactively 'iedit-rectangle-mode)
+     (should (equal (marker-position-list iedit-rectangle) '(1 19))))))
 
 (ert-deftest iedit-kill-rectangle-error-test ()
   (with-iedit-test-fixture
-"foo
+   "foo
  foo
   barfoo
     foo"
    (lambda ()
-<<<<<<< HEAD
      (iedit-mode)
      (set-mark-command nil)
      (goto-char 22)
-     (iedit-rectangle-mode)
+     (call-interactively 'iedit-rectangle-mode)
      (should (iedit-same-column))
-     (should (equal iedit-rectangle '(1 22)))
+     (should (equal (marker-position-list iedit-rectangle) '(1 22)))
      (iedit-prev-occurrence)
      (delete-char -1)
      (should (not (iedit-same-column)))
      (should-error (iedit-kill-rectangle)))))
-=======
-   (iedit-mode)
-   (set-mark-command nil)
-   (goto-char 22)
-   (call-interactively 'iedit-rectangle-mode)
-   (should (iedit-same-column))
-   (should (equal (marker-position-list iedit-rectangle) '(1 22)))
-   (iedit-prev-occurrence)
-   (delete-char -1)
-   (should (not (iedit-same-column)))
-   (should-error (iedit-kill-rectangle)))))
->>>>>>> 27de77ed
 
 (ert-deftest iedit-kill-rectangle-test ()
   (with-iedit-test-fixture
